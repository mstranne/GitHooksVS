<?xml version="1.0" encoding="utf-8"?>
<Project ToolsVersion="15.0" DefaultTargets="Build" xmlns="http://schemas.microsoft.com/developer/msbuild/2003">
  <PropertyGroup>
    <MinimumVisualStudioVersion>17.0</MinimumVisualStudioVersion>
    <VSToolsPath Condition="'$(VSToolsPath)' == ''">$(MSBuildExtensionsPath32)\Microsoft\VisualStudio\v$(VisualStudioVersion)</VSToolsPath>
  </PropertyGroup>
  <Import Project="$(MSBuildExtensionsPath)\$(MSBuildToolsVersion)\Microsoft.Common.props" Condition="Exists('$(MSBuildExtensionsPath)\$(MSBuildToolsVersion)\Microsoft.Common.props')" />
  <PropertyGroup>
    <Configuration Condition=" '$(Configuration)' == '' ">Debug</Configuration>
    <Platform Condition=" '$(Platform)' == '' ">AnyCPU</Platform>
    <SchemaVersion>2.0</SchemaVersion>
    <ProjectTypeGuids>{82b43b9b-a64c-4715-b499-d71e9ca2bd60};{FAE04EC0-301F-11D3-BF4B-00C04F79EFBC}</ProjectTypeGuids>
    <ProjectGuid>{A804377A-064B-4927-A7F9-569F85DEFB32}</ProjectGuid>
    <OutputType>Library</OutputType>
    <AppDesignerFolder>Properties</AppDesignerFolder>
    <RootNamespace>GitHooksVS</RootNamespace>
    <AssemblyName>GitHooksVS</AssemblyName>
    <TargetFrameworkVersion>v4.7.2</TargetFrameworkVersion>
    <GeneratePkgDefFile>true</GeneratePkgDefFile>
    <UseCodebase>true</UseCodebase>
    <IncludeAssemblyInVSIXContainer>true</IncludeAssemblyInVSIXContainer>
    <IncludeDebugSymbolsInVSIXContainer>false</IncludeDebugSymbolsInVSIXContainer>
    <IncludeDebugSymbolsInLocalVSIXDeployment>false</IncludeDebugSymbolsInLocalVSIXDeployment>
    <CopyBuildOutputToOutputDirectory>true</CopyBuildOutputToOutputDirectory>
    <CopyOutputSymbolsToOutputDirectory>true</CopyOutputSymbolsToOutputDirectory>
    <StartAction>Program</StartAction>
    <StartProgram Condition="'$(DevEnvDir)' != ''">$(DevEnvDir)devenv.exe</StartProgram>
    <StartArguments>/rootsuffix Exp</StartArguments>
  </PropertyGroup>
  <PropertyGroup Condition=" '$(Configuration)|$(Platform)' == 'Debug|AnyCPU' ">
    <DebugSymbols>true</DebugSymbols>
    <DebugType>full</DebugType>
    <Optimize>false</Optimize>
    <OutputPath>bin\Debug\</OutputPath>
    <DefineConstants>DEBUG;TRACE</DefineConstants>
    <ErrorReport>prompt</ErrorReport>
    <WarningLevel>4</WarningLevel>
  </PropertyGroup>
  <PropertyGroup Condition=" '$(Configuration)|$(Platform)' == 'Release|AnyCPU' ">
    <DebugType>pdbonly</DebugType>
    <Optimize>true</Optimize>
    <OutputPath>bin\Release\</OutputPath>
    <DefineConstants>TRACE</DefineConstants>
    <ErrorReport>prompt</ErrorReport>
    <WarningLevel>4</WarningLevel>
  </PropertyGroup>
  <ItemGroup>
    <Compile Include="Command.cs" />
    <Compile Include="ConfigManager.cs" />
    <Compile Include="GitHookManager.cs" />
    <Compile Include="GitHookFolderManager.cs" />
    <Compile Include="Logger.cs" />
    <Compile Include="Properties\AssemblyInfo.cs" />
    <Compile Include="GitHooksVSPackage.cs" />
    <Compile Include="Properties\Resources.Designer.cs">
      <AutoGen>True</AutoGen>
      <DesignTime>True</DesignTime>
      <DependentUpon>Resources.resx</DependentUpon>
    </Compile>
    <Compile Include="SettingsWindow.cs" />
    <Compile Include="SettingsWindowCommand.cs" />
    <Compile Include="SettingsWindowControl.xaml.cs">
      <DependentUpon>SettingsWindowControl.xaml</DependentUpon>
    </Compile>
  </ItemGroup>
  <ItemGroup>
    <None Include="lib\linux-arm64\libgit2-3f4182d.so" />
    <None Include="lib\linux-arm\libgit2-3f4182d.so" />
    <None Include="lib\linux-musl-arm64\libgit2-3f4182d.so" />
    <None Include="lib\linux-musl-arm\libgit2-3f4182d.so" />
    <None Include="lib\linux-musl-x64\libgit2-3f4182d.so" />
    <None Include="lib\linux-ppc64le\libgit2-3f4182d.so" />
    <None Include="lib\linux-x64\libgit2-3f4182d.so" />
    <None Include="lib\osx-arm64\libgit2-3f4182d.dylib" />
    <None Include="lib\osx-x64\libgit2-3f4182d.dylib" />
    <None Include="source.extension.vsixmanifest">
      <SubType>Designer</SubType>
    </None>
  </ItemGroup>
  <ItemGroup>
    <Reference Include="PresentationCore" />
    <Reference Include="PresentationFramework" />
    <Reference Include="System" />
    <Reference Include="System.Design" />
<<<<<<< HEAD
    <Reference Include="System.Xaml" />
=======
>>>>>>> 602c1c10
  </ItemGroup>
  <ItemGroup>
    <PackageReference Include="LibGit2Sharp">
      <Version>0.31.0</Version>
    </PackageReference>
    <PackageReference Include="LibGit2Sharp.NativeBinaries">
      <Version>2.0.323</Version>
    </PackageReference>
    <PackageReference Include="Microsoft.VisualStudio.SDK" Version="17.12.40392" ExcludeAssets="runtime">
      <IncludeAssets>compile; build; native; contentfiles; analyzers; buildtransitive</IncludeAssets>
    </PackageReference>
    <PackageReference Include="Microsoft.VSSDK.BuildTools" Version="17.13.2126">
      <IncludeAssets>runtime; build; native; contentfiles; analyzers; buildtransitive</IncludeAssets>
      <PrivateAssets>all</PrivateAssets>
    </PackageReference>
  </ItemGroup>
  <ItemGroup>
<<<<<<< HEAD
    <VSCTCompile Include="GitHooksVS.vsct" >
     <ResourceName>Menus.ctmenu</ResourceName>
  </VSCTCompile>
  </ItemGroup>
  <ItemGroup>
=======
    <VSCTCompile Include="GitHooksVSPackage.vsct" />
>>>>>>> 602c1c10
    <Content Include="lib\win32\arm64\git2-3f4182d.dll" />
    <Content Include="lib\win32\x64\git2-3f4182d.dll">
      <IncludeInVSIX>true</IncludeInVSIX>
    </Content>
    <Content Include="lib\win32\x86\git2-3f4182d.dll" />
  </ItemGroup>
  <ItemGroup>
    <Page Include="SettingsWindowControl.xaml">
      <SubType>Designer</SubType>
      <Generator>MSBuild:Compile</Generator>
    </Page>
  </ItemGroup>
  <ItemGroup>
    <EmbeddedResource Include="Properties\Resources.resx">
      <Generator>ResXFileCodeGenerator</Generator>
      <LastGenOutput>Resources.Designer.cs</LastGenOutput>
    </EmbeddedResource>
  </ItemGroup>
  <Import Project="$(MSBuildToolsPath)\Microsoft.CSharp.targets" />
  <Import Project="$(VSToolsPath)\VSSDK\Microsoft.VsSDK.targets" Condition="'$(VSToolsPath)' != ''" />
  <!-- To modify your build process, add your task inside one of the targets below and uncomment it. 
       Other similar extension points exist, see Microsoft.Common.targets.
  <Target Name="BeforeBuild">
  </Target>
  <Target Name="AfterBuild">
  </Target>
  -->
</Project><|MERGE_RESOLUTION|>--- conflicted
+++ resolved
@@ -1,142 +1,111 @@
-<?xml version="1.0" encoding="utf-8"?>
-<Project ToolsVersion="15.0" DefaultTargets="Build" xmlns="http://schemas.microsoft.com/developer/msbuild/2003">
-  <PropertyGroup>
-    <MinimumVisualStudioVersion>17.0</MinimumVisualStudioVersion>
-    <VSToolsPath Condition="'$(VSToolsPath)' == ''">$(MSBuildExtensionsPath32)\Microsoft\VisualStudio\v$(VisualStudioVersion)</VSToolsPath>
-  </PropertyGroup>
-  <Import Project="$(MSBuildExtensionsPath)\$(MSBuildToolsVersion)\Microsoft.Common.props" Condition="Exists('$(MSBuildExtensionsPath)\$(MSBuildToolsVersion)\Microsoft.Common.props')" />
-  <PropertyGroup>
-    <Configuration Condition=" '$(Configuration)' == '' ">Debug</Configuration>
-    <Platform Condition=" '$(Platform)' == '' ">AnyCPU</Platform>
-    <SchemaVersion>2.0</SchemaVersion>
-    <ProjectTypeGuids>{82b43b9b-a64c-4715-b499-d71e9ca2bd60};{FAE04EC0-301F-11D3-BF4B-00C04F79EFBC}</ProjectTypeGuids>
-    <ProjectGuid>{A804377A-064B-4927-A7F9-569F85DEFB32}</ProjectGuid>
-    <OutputType>Library</OutputType>
-    <AppDesignerFolder>Properties</AppDesignerFolder>
-    <RootNamespace>GitHooksVS</RootNamespace>
-    <AssemblyName>GitHooksVS</AssemblyName>
-    <TargetFrameworkVersion>v4.7.2</TargetFrameworkVersion>
-    <GeneratePkgDefFile>true</GeneratePkgDefFile>
-    <UseCodebase>true</UseCodebase>
-    <IncludeAssemblyInVSIXContainer>true</IncludeAssemblyInVSIXContainer>
-    <IncludeDebugSymbolsInVSIXContainer>false</IncludeDebugSymbolsInVSIXContainer>
-    <IncludeDebugSymbolsInLocalVSIXDeployment>false</IncludeDebugSymbolsInLocalVSIXDeployment>
-    <CopyBuildOutputToOutputDirectory>true</CopyBuildOutputToOutputDirectory>
-    <CopyOutputSymbolsToOutputDirectory>true</CopyOutputSymbolsToOutputDirectory>
-    <StartAction>Program</StartAction>
-    <StartProgram Condition="'$(DevEnvDir)' != ''">$(DevEnvDir)devenv.exe</StartProgram>
-    <StartArguments>/rootsuffix Exp</StartArguments>
-  </PropertyGroup>
-  <PropertyGroup Condition=" '$(Configuration)|$(Platform)' == 'Debug|AnyCPU' ">
-    <DebugSymbols>true</DebugSymbols>
-    <DebugType>full</DebugType>
-    <Optimize>false</Optimize>
-    <OutputPath>bin\Debug\</OutputPath>
-    <DefineConstants>DEBUG;TRACE</DefineConstants>
-    <ErrorReport>prompt</ErrorReport>
-    <WarningLevel>4</WarningLevel>
-  </PropertyGroup>
-  <PropertyGroup Condition=" '$(Configuration)|$(Platform)' == 'Release|AnyCPU' ">
-    <DebugType>pdbonly</DebugType>
-    <Optimize>true</Optimize>
-    <OutputPath>bin\Release\</OutputPath>
-    <DefineConstants>TRACE</DefineConstants>
-    <ErrorReport>prompt</ErrorReport>
-    <WarningLevel>4</WarningLevel>
-  </PropertyGroup>
-  <ItemGroup>
-    <Compile Include="Command.cs" />
-    <Compile Include="ConfigManager.cs" />
-    <Compile Include="GitHookManager.cs" />
-    <Compile Include="GitHookFolderManager.cs" />
-    <Compile Include="Logger.cs" />
-    <Compile Include="Properties\AssemblyInfo.cs" />
-    <Compile Include="GitHooksVSPackage.cs" />
-    <Compile Include="Properties\Resources.Designer.cs">
-      <AutoGen>True</AutoGen>
-      <DesignTime>True</DesignTime>
-      <DependentUpon>Resources.resx</DependentUpon>
-    </Compile>
-    <Compile Include="SettingsWindow.cs" />
-    <Compile Include="SettingsWindowCommand.cs" />
-    <Compile Include="SettingsWindowControl.xaml.cs">
-      <DependentUpon>SettingsWindowControl.xaml</DependentUpon>
-    </Compile>
-  </ItemGroup>
-  <ItemGroup>
-    <None Include="lib\linux-arm64\libgit2-3f4182d.so" />
-    <None Include="lib\linux-arm\libgit2-3f4182d.so" />
-    <None Include="lib\linux-musl-arm64\libgit2-3f4182d.so" />
-    <None Include="lib\linux-musl-arm\libgit2-3f4182d.so" />
-    <None Include="lib\linux-musl-x64\libgit2-3f4182d.so" />
-    <None Include="lib\linux-ppc64le\libgit2-3f4182d.so" />
-    <None Include="lib\linux-x64\libgit2-3f4182d.so" />
-    <None Include="lib\osx-arm64\libgit2-3f4182d.dylib" />
-    <None Include="lib\osx-x64\libgit2-3f4182d.dylib" />
-    <None Include="source.extension.vsixmanifest">
-      <SubType>Designer</SubType>
-    </None>
-  </ItemGroup>
-  <ItemGroup>
-    <Reference Include="PresentationCore" />
-    <Reference Include="PresentationFramework" />
-    <Reference Include="System" />
-    <Reference Include="System.Design" />
-<<<<<<< HEAD
-    <Reference Include="System.Xaml" />
-=======
->>>>>>> 602c1c10
-  </ItemGroup>
-  <ItemGroup>
-    <PackageReference Include="LibGit2Sharp">
-      <Version>0.31.0</Version>
-    </PackageReference>
-    <PackageReference Include="LibGit2Sharp.NativeBinaries">
-      <Version>2.0.323</Version>
-    </PackageReference>
-    <PackageReference Include="Microsoft.VisualStudio.SDK" Version="17.12.40392" ExcludeAssets="runtime">
-      <IncludeAssets>compile; build; native; contentfiles; analyzers; buildtransitive</IncludeAssets>
-    </PackageReference>
-    <PackageReference Include="Microsoft.VSSDK.BuildTools" Version="17.13.2126">
-      <IncludeAssets>runtime; build; native; contentfiles; analyzers; buildtransitive</IncludeAssets>
-      <PrivateAssets>all</PrivateAssets>
-    </PackageReference>
-  </ItemGroup>
-  <ItemGroup>
-<<<<<<< HEAD
-    <VSCTCompile Include="GitHooksVS.vsct" >
-     <ResourceName>Menus.ctmenu</ResourceName>
-  </VSCTCompile>
-  </ItemGroup>
-  <ItemGroup>
-=======
-    <VSCTCompile Include="GitHooksVSPackage.vsct" />
->>>>>>> 602c1c10
-    <Content Include="lib\win32\arm64\git2-3f4182d.dll" />
-    <Content Include="lib\win32\x64\git2-3f4182d.dll">
-      <IncludeInVSIX>true</IncludeInVSIX>
-    </Content>
-    <Content Include="lib\win32\x86\git2-3f4182d.dll" />
-  </ItemGroup>
-  <ItemGroup>
-    <Page Include="SettingsWindowControl.xaml">
-      <SubType>Designer</SubType>
-      <Generator>MSBuild:Compile</Generator>
-    </Page>
-  </ItemGroup>
-  <ItemGroup>
-    <EmbeddedResource Include="Properties\Resources.resx">
-      <Generator>ResXFileCodeGenerator</Generator>
-      <LastGenOutput>Resources.Designer.cs</LastGenOutput>
-    </EmbeddedResource>
-  </ItemGroup>
-  <Import Project="$(MSBuildToolsPath)\Microsoft.CSharp.targets" />
-  <Import Project="$(VSToolsPath)\VSSDK\Microsoft.VsSDK.targets" Condition="'$(VSToolsPath)' != ''" />
-  <!-- To modify your build process, add your task inside one of the targets below and uncomment it. 
-       Other similar extension points exist, see Microsoft.Common.targets.
-  <Target Name="BeforeBuild">
-  </Target>
-  <Target Name="AfterBuild">
-  </Target>
-  -->
+<?xml version="1.0" encoding="utf-8"?>
+<Project ToolsVersion="15.0" DefaultTargets="Build" xmlns="http://schemas.microsoft.com/developer/msbuild/2003">
+  <PropertyGroup>
+    <MinimumVisualStudioVersion>17.0</MinimumVisualStudioVersion>
+    <VSToolsPath Condition="'$(VSToolsPath)' == ''">$(MSBuildExtensionsPath32)\Microsoft\VisualStudio\v$(VisualStudioVersion)</VSToolsPath>
+  </PropertyGroup>
+  <ItemGroup>
+    <None Update="lib\**\*.*">
+      <CopyToOutputDirectory>PreserveNewest</CopyToOutputDirectory>
+    </None>
+  </ItemGroup>
+  <Import Project="$(MSBuildExtensionsPath)\$(MSBuildToolsVersion)\Microsoft.Common.props" Condition="Exists('$(MSBuildExtensionsPath)\$(MSBuildToolsVersion)\Microsoft.Common.props')" />
+  <PropertyGroup>
+    <Configuration Condition=" '$(Configuration)' == '' ">Debug</Configuration>
+    <Platform Condition=" '$(Platform)' == '' ">AnyCPU</Platform>
+    <SchemaVersion>2.0</SchemaVersion>
+    <ProjectTypeGuids>{82b43b9b-a64c-4715-b499-d71e9ca2bd60};{FAE04EC0-301F-11D3-BF4B-00C04F79EFBC}</ProjectTypeGuids>
+    <ProjectGuid>{A804377A-064B-4927-A7F9-569F85DEFB32}</ProjectGuid>
+    <OutputType>Library</OutputType>
+    <AppDesignerFolder>Properties</AppDesignerFolder>
+    <RootNamespace>GitHooksVS</RootNamespace>
+    <AssemblyName>GitHooksVS</AssemblyName>
+    <TargetFrameworkVersion>v4.7.2</TargetFrameworkVersion>
+    <GeneratePkgDefFile>true</GeneratePkgDefFile>
+    <UseCodebase>true</UseCodebase>
+    <IncludeAssemblyInVSIXContainer>true</IncludeAssemblyInVSIXContainer>
+    <IncludeDebugSymbolsInVSIXContainer>false</IncludeDebugSymbolsInVSIXContainer>
+    <IncludeDebugSymbolsInLocalVSIXDeployment>false</IncludeDebugSymbolsInLocalVSIXDeployment>
+    <CopyBuildOutputToOutputDirectory>true</CopyBuildOutputToOutputDirectory>
+    <CopyOutputSymbolsToOutputDirectory>true</CopyOutputSymbolsToOutputDirectory>
+    <StartAction>Program</StartAction>
+    <StartProgram Condition="'$(DevEnvDir)' != ''">$(DevEnvDir)devenv.exe</StartProgram>
+    <StartArguments>/rootsuffix Exp</StartArguments>
+  </PropertyGroup>
+  <PropertyGroup Condition=" '$(Configuration)|$(Platform)' == 'Debug|AnyCPU' ">
+    <DebugSymbols>true</DebugSymbols>
+    <DebugType>full</DebugType>
+    <Optimize>false</Optimize>
+    <OutputPath>bin\Debug\</OutputPath>
+    <DefineConstants>DEBUG;TRACE</DefineConstants>
+    <ErrorReport>prompt</ErrorReport>
+    <WarningLevel>4</WarningLevel>
+  </PropertyGroup>
+  <PropertyGroup Condition=" '$(Configuration)|$(Platform)' == 'Release|AnyCPU' ">
+    <DebugType>pdbonly</DebugType>
+    <Optimize>true</Optimize>
+    <OutputPath>bin\Release\</OutputPath>
+    <DefineConstants>TRACE</DefineConstants>
+    <ErrorReport>prompt</ErrorReport>
+    <WarningLevel>4</WarningLevel>
+  </PropertyGroup>
+  <ItemGroup>
+    <Compile Include="Command.cs" />
+    <Compile Include="ConfigManager.cs" />
+    <Compile Include="GitHookManager.cs" />
+    <Compile Include="GitHookFolderManager.cs" />
+    <Compile Include="Logger.cs" />
+    <Compile Include="Properties\AssemblyInfo.cs" />
+    <Compile Include="GitHooksVSPackage.cs" />
+  </ItemGroup>
+  <ItemGroup>
+    <None Include="lib\linux-arm64\libgit2-3f4182d.so" />
+    <None Include="lib\linux-arm\libgit2-3f4182d.so" />
+    <None Include="lib\linux-musl-arm64\libgit2-3f4182d.so" />
+    <None Include="lib\linux-musl-arm\libgit2-3f4182d.so" />
+    <None Include="lib\linux-musl-x64\libgit2-3f4182d.so" />
+    <None Include="lib\linux-ppc64le\libgit2-3f4182d.so" />
+    <None Include="lib\linux-x64\libgit2-3f4182d.so" />
+    <None Include="lib\osx-arm64\libgit2-3f4182d.dylib" />
+    <None Include="lib\osx-x64\libgit2-3f4182d.dylib" />
+    <None Include="source.extension.vsixmanifest">
+      <SubType>Designer</SubType>
+    </None>
+  </ItemGroup>
+  <ItemGroup>
+    <Reference Include="System" />
+    <Reference Include="System.Design" />
+  </ItemGroup>
+  <ItemGroup>
+    <PackageReference Include="LibGit2Sharp">
+      <Version>0.31.0</Version>
+    </PackageReference>
+    <PackageReference Include="LibGit2Sharp.NativeBinaries">
+      <Version>2.0.323</Version>
+    </PackageReference>
+    <PackageReference Include="Microsoft.VisualStudio.SDK" Version="17.12.40392" ExcludeAssets="runtime">
+      <IncludeAssets>compile; build; native; contentfiles; analyzers; buildtransitive</IncludeAssets>
+    </PackageReference>
+    <PackageReference Include="Microsoft.VSSDK.BuildTools" Version="17.13.1094-preview2">
+      <IncludeAssets>runtime; build; native; contentfiles; analyzers; buildtransitive</IncludeAssets>
+      <PrivateAssets>all</PrivateAssets>
+    </PackageReference>
+  </ItemGroup>
+  <ItemGroup>
+    <VSCTCompile Include="GitHooksVSPackage.vsct" />
+    <Content Include="lib\win32\arm64\git2-3f4182d.dll" />
+    <Content Include="lib\win32\x64\git2-3f4182d.dll">
+      <IncludeInVSIX>true</IncludeInVSIX>
+    </Content>
+    <Content Include="lib\win32\x86\git2-3f4182d.dll" />
+  </ItemGroup>
+  <Import Project="$(MSBuildToolsPath)\Microsoft.CSharp.targets" />
+  <Import Project="$(VSToolsPath)\VSSDK\Microsoft.VsSDK.targets" Condition="'$(VSToolsPath)' != ''" />
+  <!-- To modify your build process, add your task inside one of the targets below and uncomment it. 
+       Other similar extension points exist, see Microsoft.Common.targets.
+  <Target Name="BeforeBuild">
+  </Target>
+  <Target Name="AfterBuild">
+  </Target>
+  -->
 </Project>